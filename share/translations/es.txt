114: Despejado: Clear
113: Soleado: Sunny
116: Parcialmente nublado: Partly cloudy
119: Nublado: Cloudy
122: Cubierto de nubes: Overcast
143: Niebla: Mist
176: Posible lluvia irregular: Patchy rain possible
179: Posible aguanieve irregular: Patchy snow possible
182: Posible aguanieve irregular: Patchy sleet possible
185: Posible llovizna helada irregular: Patchy freezing drizzle possible
200: Posibles brotes de tormentas: Thundery outbreaks possible
227: Nieve tormentosa: Blowing snow
230: Ventisca: Blizzard
248: Niebla: Fog
260: Niebla helada: Freezing fog
263: Llovizna ligera irregular: Patchy light drizzle
266: Llovizna ligera: Light drizzle
281: Llovizna helada: Freezing drizzle
284: Llovizna muy helada: Heavy freezing drizzle
293: Lluvia ligera irregular: Patchy light rain
296: Lluvia ligera: Light rain
299: Lluvia moderada ocasional: Moderate rain at times
302: Lluvia moderada: Moderate rain
305: Lluvia fuerte ocasional: Heavy rain at times
308: Lluvia fuerte: Heavy rain
311: Lluvia ligera helada: Light freezing rain
314: Lluvia helada moderada o fuerte: Moderate or heavy freezing rain
317: Aguanieve ligero: Light sleet
320: Aguanieve moderado o fuerte: Moderate or heavy sleet
<<<<<<< HEAD
323: Nieve ligera irregular: Patchy light snow
326: Nieve ligera: Light snow
329: Nieve moderada irregular: Patchy moderate snow
332: Nieve moderada: Moderate snow
335: Nieve pesada irregular: Patchy heavy snow
338: Nieve pesada: Heavy snow
350: Perdigones de hielo: Ice pellets
=======
323: Nevada ligera irregular: Patchy light snow
326: Nevada ligera: Light snow
329: Nevada moderada irregular: Patchy moderate snow
332: Nevada moderada: Moderate snow
335: Nevada pesada irregular: Patchy heavy snow
338: Nevada intensa: Heavy snow
350: Granizo: Ice pellets
>>>>>>> 4eedafb8
353: Aguacero ligero: Light rain shower
356: Aguacero moderado o fuerte: Moderate or heavy rain shower
359: Aguacero torrencial: Torrential rain shower
362: Aguacero ligero con aguanieve: Light sleet showers
365: Aguacero con aguanieve moderado o fuerte: Moderate or heavy sleet showers
368: Aguacero con nieve ligera: Light snow showers
371: Aguacero con nieve moderada o fuerte: Moderate or heavy snow showers
386: Lluvia ligera irregular con truenos: Patchy light rain with thunder
389: Lluvia moderada o fuerte con truenos: Moderate or heavy rain with thunder
392: Nevada ligera irregular con truenos: Patchy light snow with thunder
395: Nevada moderada o fuerte con truenos: Moderate or heavy snow with thunder<|MERGE_RESOLUTION|>--- conflicted
+++ resolved
@@ -27,7 +27,6 @@
 314: Lluvia helada moderada o fuerte: Moderate or heavy freezing rain
 317: Aguanieve ligero: Light sleet
 320: Aguanieve moderado o fuerte: Moderate or heavy sleet
-<<<<<<< HEAD
 323: Nieve ligera irregular: Patchy light snow
 326: Nieve ligera: Light snow
 329: Nieve moderada irregular: Patchy moderate snow
@@ -35,15 +34,6 @@
 335: Nieve pesada irregular: Patchy heavy snow
 338: Nieve pesada: Heavy snow
 350: Perdigones de hielo: Ice pellets
-=======
-323: Nevada ligera irregular: Patchy light snow
-326: Nevada ligera: Light snow
-329: Nevada moderada irregular: Patchy moderate snow
-332: Nevada moderada: Moderate snow
-335: Nevada pesada irregular: Patchy heavy snow
-338: Nevada intensa: Heavy snow
-350: Granizo: Ice pellets
->>>>>>> 4eedafb8
 353: Aguacero ligero: Light rain shower
 356: Aguacero moderado o fuerte: Moderate or heavy rain shower
 359: Aguacero torrencial: Torrential rain shower
