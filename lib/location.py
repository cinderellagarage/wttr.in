"""
All location related functions and converters.

The main entry point is `location_processing`
which gets `location` and `source_ip_address`
and basing on this information generates
precise location description.

"""
from __future__ import print_function

import sys
import os
import json
import socket
import requests
import geoip2.database
import pycountry

from globals import GEOLITE, GEOLOCATOR_SERVICE, IP2LCACHE, IP2LOCATION_KEY, NOT_FOUND_LOCATION, \
                    ALIASES, BLACKLIST, IATA_CODES_FILE, IPLOCATION_ORDER, IPINFO_TOKEN

GEOIP_READER = geoip2.database.Reader(GEOLITE)

<<<<<<< HEAD
COUNTRY_MAP = {"Russian Federation": "Russia"}
=======
def _debug_log(s):
    with open("/tmp/debug.log", "a") as f:
        f.write(s+"\n")
>>>>>>> 4eedafb8

def ascii_only(string):
    "Check if `string` contains only ASCII symbols"

    try:
        for _ in range(5):
            string = string.encode('utf-8')
        return True
    except UnicodeDecodeError:
        return False

def is_ip(ip_addr):
    """
    Check if `ip_addr` looks like an IP Address
    """

    if sys.version_info[0] < 3:
        ip_addr = ip_addr.encode("utf-8")

    try:
        socket.inet_pton(socket.AF_INET, ip_addr)
        return True
    except socket.error:
        try:
            socket.inet_pton(socket.AF_INET6, ip_addr)
            return True
        except socket.error:
            return False

def location_normalize(location):
    """
    Normalize location name `location`
    """
    #translation_table = dict.fromkeys(map(ord, '!@#$*;'), None)
    def _remove_chars(chars, string):
        return ''.join(x for x in string if x not in chars)

    location = location.lower().replace('_', ' ').replace('+', ' ').strip()
    if not location.startswith('moon@'):
        location = _remove_chars(r'!@#$*;:\\', location)
    return location



def geolocator(location):
    """
    Return a GPS pair for specified `location` or None
    if nothing can be found
    """

    try:
        geo = requests.get('%s/%s' % (GEOLOCATOR_SERVICE, location)).text
    except requests.exceptions.ConnectionError as exception:
        print("ERROR: %s" % exception)
        return None

    if geo == "":
        return None

    try:
        answer = json.loads(geo.encode('utf-8'))
        return answer
    except ValueError as exception:
        print("ERROR: %s" % exception)
        return None

    return None


def ipcachewrite(ip_addr, location):
    """ Write a retrieved ip+location into cache
        Can stress some filesystems after long term use, see
        https://stackoverflow.com/questions/466521/how-many-files-can-i-put-in-a-directory
    """
    cachefile = os.path.join(IP2LCACHE, ip_addr)
    if not os.path.exists(IP2LCACHE):
        os.makedirs(IP2LCACHE)
<<<<<<< HEAD

    with open(cachefile, 'w') as file:
        file.write(location[3] + ';' + location[2] + ';' + location[1] + ';' + location[0] + ';' + location[4] + ';' + location[5])
        # like ip2location format
=======
    with open(cached, 'w') as file:
        file.write(location) # location[0] + ';' + location[1])
>>>>>>> 4eedafb8

def ipcache(ip_addr):
    """ Retrieve a location from cache by ip addr
        Returns a triple of (CITY, REGION, COUNTRY) or None
        TODO: When cache becomes more robust, transition to using latlong
    """
    cachefile = os.path.join(IP2LCACHE, ip_addr)
    if not os.path.exists(IP2LCACHE):
        os.makedirs(IP2LCACHE)

    if os.path.exists(cachefile):
        try:
            _, country, region, city, *_ = open(cachefile, 'r').read().split(';')
            return city, region, country
        except ValueError:
            # cache entry is malformed: should be
            # [ccode];country;region;city;[lat];[long];...
            return None
    return None


def ip2location(ip_addr):
<<<<<<< HEAD
    """Convert IP address `ip_addr` to a location name"""
    # if IP2LOCATION_KEY is not set, do not query,
    # because the query wont be processed anyway
    if not IP2LOCATION_KEY:
        return None
    try:
        r = requests.get(
            'http://api.ip2location.com/?ip=%s&key=%s&package=WS5'
            % (ip_addr, IP2LOCATION_KEY))
        r.raise_for_status()
        location = r.text
        if location and ';' in location:
            ccode, country, region, city, lat, long, *_ = location.split(';')
    except requests.exceptions.RequestException:
        return None
    return city, region, country, ccode, lat, long
=======
    "Convert IP address `ip_addr` to a location name"

    location = ipcache(ip_addr)
    if location[0]:
        return location

    # if IP2LOCATION_KEY is not set, do not the query,
    # because the query wont be processed anyway
    location_string = None
    if IP2LOCATION_KEY:
        try:
            location_string = requests\
                    .get('http://api.ip2location.com/?ip=%s&key=%s&package=WS3' \
                         % (ip_addr, IP2LOCATION_KEY)).text
        except requests.exceptions.ConnectionError:
            pass

    if location_string and ';' in location_string:
        ipcachewrite(ip_addr, location_string)
        location = location_string.split(';')[3], location_string.split(';')[1]
    else:
        location = location, None

    return location
>>>>>>> 4eedafb8


def ipinfo(ip_addr):
    if not IPINFO_TOKEN:
        return None
    try:
        r = requests.get(
            'https://ipinfo.io/%s/json?token=%s'
            % (ip_addr, IPINFO_TOKEN))
        r.raise_for_status()
        r_json = r.json()
        # can't do two unpackings on one line
        city, region, country, ccode  = r_json["city"], r_json["region"], '', r_json["country"],
        lat, long = r_json["loc"].split(',')
        # NOTE: ipinfo only provides ISO codes for countries
        country = pycountry.countries.get(alpha_2=ccode).name
    except (requests.exceptions.RequestException, ValueError):
        # latter is thrown by failure to parse json in reponse
        return None
    return city, region, country, ccode, lat, long


def geoip(ip_addr):
    try:
        response = GEOIP_READER.city(ip_addr)
        city, region, country, ccode, lat, long = response.city.name, response.subdivisions.name, response.country.name, response.country.iso_code, response.location.latitude, response.location.longitude
    except geoip2.errors.AddressNotFoundError:
        return None
    return city, region, country, ccode, lat, long


def workaround(country):
    # workaround for strange bug with the country name
    # maybe some other countries has this problem too
    country = COUNTRY_MAP.get(country) or country
    return country

def get_location(ip_addr):
    """
    Return location triple (CITY, REGION, COUNTRY) for `ip_addr`
    """
    location = ipcache(ip_addr)
    if location:
        return location

    # location from iplocators have the following order:
    # (CITY, REGION, COUNTRY, CCODE, LAT, LONG)
    for method in IPLOCATION_ORDER:
        if method == 'geoip':
            location = geoip(ip_addr)
        elif method == 'ip2location':
            location = ip2location(ip_addr)
        elif method == 'ipinfo':
            location = ipinfo(ip_addr)
        else:
            print("ERROR: invalid iplocation method specified: %s" % method)
        if location is not None:
            break

    if location is not None and all(location):
        ipcachewrite(ip_addr, location)
        # cache write used to happen before workaround, preserve that
        location[2] = workaround(location[2])
        return location[:3]  # city, region, country
        # ccode is cached but not needed for location

    # temporary disabled it because of geoip services capcacity
    #
    #if city is None and response.location:
    #    coord = "%s, %s" % (response.location.latitude, response.location.longitude)
    #    try:
    #        location = geolocator.reverse(coord, language='en')
    #        city = location.raw.get('address', {}).get('city')
    #    except:
    #        pass

    # No methods resulted in a location - return default
    return NOT_FOUND_LOCATION, None, None


def location_canonical_name(location):
    "Find canonical name for `location`"

    location = location_normalize(location)
    if location.lower() in LOCATION_ALIAS:
        return LOCATION_ALIAS[location.lower()]
    return location

def load_aliases(aliases_filename):
    """
    Load aliases from the aliases file
    """
    aliases_db = {}
    with open(aliases_filename, 'r') as f_aliases:
        for line in f_aliases.readlines():
            try:
                from_, to_ = line.decode('utf-8').split(':', 1)
            except AttributeError:
                from_, to_ = line.split(':', 1)

            aliases_db[location_normalize(from_)] = location_normalize(to_)
    return aliases_db

def load_iata_codes(iata_codes_filename):
    """
    Load IATA codes from the IATA codes file
    """
    with open(iata_codes_filename, 'r') as f_iata_codes:
        result = []
        for line in f_iata_codes.readlines():
            result.append(line.strip())
    return set(result)

LOCATION_ALIAS = load_aliases(ALIASES)
LOCATION_BLACK_LIST = [x.strip() for x in open(BLACKLIST, 'r').readlines()]
IATA_CODES = load_iata_codes(IATA_CODES_FILE)

def is_location_blocked(location):
    """
    Return True if this location is blocked
    or False if it is allowed
    """
    return location is not None and location.lower() in LOCATION_BLACK_LIST


def get_hemisphere(location):
    """
    Return hemisphere of the location (True = North, False = South).
    Assume North and return True if location can't be found.
    """
    if all(location):
        location_string = ", ".join(location)

    geolocation = geolocator(location_string)
    if geolocation is None:
        return True
    return geolocation["latitude"] > 0

def location_processing(location, ip_addr):
    """
    """

    # if location is starting with ~
    # or has non ascii symbols
    # it should be handled like a search term (for geolocator)
    override_location_name = None
    full_address = None
    hide_full_address = False
    force_show_full_address = location is not None and location.startswith('~')

    # location ~ means that it should be detected automatically,
    # and shown in the location line below the report
    if location == '~':
        location = None

    if location and location.lstrip('~ ').startswith('@'):
        try:
            location, region, country = get_location(
                socket.gethostbyname(
                    location.lstrip('~ ')[1:]))
            location = '~' + location
            if region and country:
                location += ", %s, %s" % (region, country)
            hide_full_address = not force_show_full_address
        except:
            location, region, country = NOT_FOUND_LOCATION, None, None

    query_source_location = get_location(ip_addr)

    # For moon queries, hemisphere must be found
    # True for North, False for South
    hemisphere = False
    if location is not None and (location.lower()+"@").startswith("moon@"):
        hemisphere = get_hemisphere(query_source_location)

    country = None
    if not location or location == 'MyLocation':
        location = ip_addr

    if is_ip(location):
        location, region, country = get_location(location)
        # location is just city here

        # here too
        if location:
            location = '~' + location
            if region and country:
                location += ", %s, %s" % (region, country)
            hide_full_address = not force_show_full_address

    if location and not location.startswith('~'):
        tmp_location = location_canonical_name(location)
        if tmp_location != location:
            override_location_name = location
            location = tmp_location

    # up to this point it is possible that the name
    # contains some unicode symbols
    # here we resolve them
    if location is not None: # and not ascii_only(location):
        location = "~" + location.lstrip('~ ')
        if not override_location_name:
            override_location_name = location.lstrip('~')

    # if location is not None and location.upper() in IATA_CODES:
    #     location = '~%s' % location

    if location is not None and not location.startswith("~-,") and location.startswith('~'):
        geolocation = geolocator(location_canonical_name(location[1:]))
        if geolocation is not None:
            if not override_location_name:
                override_location_name = location[1:].replace('+', ' ')
            location = "%s,%s" % (geolocation['latitude'], geolocation['longitude'])
            country = None
            if not hide_full_address:
                full_address = geolocation['address']
            else:
                full_address = None
        else:
            location = NOT_FOUND_LOCATION #location[1:]


    return location, \
            override_location_name, \
            full_address, \
            country, \
            query_source_location, \
            hemisphere<|MERGE_RESOLUTION|>--- conflicted
+++ resolved
@@ -22,13 +22,11 @@
 
 GEOIP_READER = geoip2.database.Reader(GEOLITE)
 
-<<<<<<< HEAD
 COUNTRY_MAP = {"Russian Federation": "Russia"}
-=======
+
 def _debug_log(s):
     with open("/tmp/debug.log", "a") as f:
         f.write(s+"\n")
->>>>>>> 4eedafb8
 
 def ascii_only(string):
     "Check if `string` contains only ASCII symbols"
@@ -106,15 +104,9 @@
     cachefile = os.path.join(IP2LCACHE, ip_addr)
     if not os.path.exists(IP2LCACHE):
         os.makedirs(IP2LCACHE)
-<<<<<<< HEAD
-
     with open(cachefile, 'w') as file:
         file.write(location[3] + ';' + location[2] + ';' + location[1] + ';' + location[0] + ';' + location[4] + ';' + location[5])
         # like ip2location format
-=======
-    with open(cached, 'w') as file:
-        file.write(location) # location[0] + ';' + location[1])
->>>>>>> 4eedafb8
 
 def ipcache(ip_addr):
     """ Retrieve a location from cache by ip addr
@@ -137,7 +129,6 @@
 
 
 def ip2location(ip_addr):
-<<<<<<< HEAD
     """Convert IP address `ip_addr` to a location name"""
     # if IP2LOCATION_KEY is not set, do not query,
     # because the query wont be processed anyway
@@ -154,32 +145,6 @@
     except requests.exceptions.RequestException:
         return None
     return city, region, country, ccode, lat, long
-=======
-    "Convert IP address `ip_addr` to a location name"
-
-    location = ipcache(ip_addr)
-    if location[0]:
-        return location
-
-    # if IP2LOCATION_KEY is not set, do not the query,
-    # because the query wont be processed anyway
-    location_string = None
-    if IP2LOCATION_KEY:
-        try:
-            location_string = requests\
-                    .get('http://api.ip2location.com/?ip=%s&key=%s&package=WS3' \
-                         % (ip_addr, IP2LOCATION_KEY)).text
-        except requests.exceptions.ConnectionError:
-            pass
-
-    if location_string and ';' in location_string:
-        ipcachewrite(ip_addr, location_string)
-        location = location_string.split(';')[3], location_string.split(';')[1]
-    else:
-        location = location, None
-
-    return location
->>>>>>> 4eedafb8
 
 
 def ipinfo(ip_addr):
